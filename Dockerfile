--- conflicted
+++ resolved
@@ -24,7 +24,6 @@
 # Install dependencies only
 RUN poetry install --no-interaction --no-ansi --no-root --only main
 
-<<<<<<< HEAD
 ARG FLASK_DEBUG="false"
 ENV FLASK_DEBUG="${FLASK_DEBUG}" \
     FLASK_APP="sqrl.app" \
@@ -33,32 +32,16 @@
     PYTHONPATH="." \
     PATH="${PATH}:/home/python/.local/bin" \
     USER="python"
-=======
-ARG FLASK_ENV="production"
-ENV FLASK_ENV="${FLASK_ENV}" \
-  FLASK_APP="sqrl.app" \
-  FLASK_SKIP_DOTENV="true" \
-  PYTHONUNBUFFERED="true" \
-  PYTHONPATH="." \
-  PATH="${PATH}:/home/python/.local/bin" \
-  USER="python"
->>>>>>> 50c5203c
 
 COPY --chown=python:python . .
 
-RUN if [ "${FLASK_ENV}" != "development" ]; then \
+RUN if [ "${FLASK_DEBUG}" = "false" ]; then \
   ln -s /public /app/public && rm -rf /app/public; fi
 
 EXPOSE 8000
 
-<<<<<<< HEAD
 # Install project
 RUN poetry install --no-interaction --no-ansi --only main
-=======
-# Project dependencies
-RUN poetry run pip install setuptools==62.6.0
-RUN POETRY_VIRTUALENVS_CREATE=false poetry install --no-interaction --no-ansi
->>>>>>> 50c5203c
 
 # Use poetry to start a gunicorn server
 CMD ["poetry", "run",\
